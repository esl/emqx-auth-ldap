<<<<<<< HEAD
PROJECT = emqx_auth_ldap
PROJECT_DESCRIPTION = EMQ X Authentication/ACL with LDAP
PROJECT_VERSION = 2.4
=======
PROJECT = emq_auth_ldap
PROJECT_DESCRIPTION = Authentication/ACL with LDAP
PROJECT_VERSION = 2.3.3
>>>>>>> a90e092b

DEPS = ecpool clique
dep_ecpool = git https://github.com/emqtt/ecpool master
dep_clique  = git https://github.com/emqtt/clique

LOCAL_DEPS = eldap

BUILD_DEPS = emqx cuttlefish
dep_emqx = git git@github.com:emqx/emqx-enterprise
dep_cuttlefish = git https://github.com/emqtt/cuttlefish

NO_AUTOPATCH = cuttlefish

ERLC_OPTS += +debug_info
ERLC_OPTS += +'{parse_transform, lager_transform}'

TEST_DEPS = emqttc emqx_auth_username
dep_emqttc = git https://github.com/emqtt/emqttc
dep_emqx_auth_username = git https://github.com/emqtt/emq-auth-username X

TEST_ERLC_OPTS += +debug_info
TEST_ERLC_OPTS += +'{parse_transform, lager_transform}'

COVER = true

include erlang.mk

app:: rebar.config

app.config::
	./deps/cuttlefish/cuttlefish -l info -e etc/ -c etc/emqx_auth_ldap.conf -i priv/emqx_auth_ldap.schema -d data<|MERGE_RESOLUTION|>--- conflicted
+++ resolved
@@ -1,12 +1,6 @@
-<<<<<<< HEAD
 PROJECT = emqx_auth_ldap
 PROJECT_DESCRIPTION = EMQ X Authentication/ACL with LDAP
-PROJECT_VERSION = 2.4
-=======
-PROJECT = emq_auth_ldap
-PROJECT_DESCRIPTION = Authentication/ACL with LDAP
-PROJECT_VERSION = 2.3.3
->>>>>>> a90e092b
+PROJECT_VERSION = 2.4.1
 
 DEPS = ecpool clique
 dep_ecpool = git https://github.com/emqtt/ecpool master
