PROJECT = emq_auth_ldap
PROJECT_DESCRIPTION = Authentication/ACL with LDAP
PROJECT_VERSION = 2.3.11

DEPS = ecpool clique
dep_ecpool = git https://github.com/emqtt/ecpool v0.2.1
dep_clique  = git https://github.com/emqtt/clique v0.3.10

LOCAL_DEPS = eldap

BUILD_DEPS = emqttd cuttlefish
<<<<<<< HEAD
dep_emqttd = git https://github.com/emqtt/emqttd master
dep_cuttlefish = git https://github.com/emqtt/cuttlefish
=======
dep_emqttd = git https://github.com/emqtt/emqttd emq24
dep_cuttlefish = git https://github.com/emqtt/cuttlefish v2.0.11
>>>>>>> 29c30752

NO_AUTOPATCH = cuttlefish

ERLC_OPTS += +debug_info
ERLC_OPTS += +'{parse_transform, lager_transform}'

TEST_DEPS = emqttc emq_auth_username
dep_emqttc = git https://github.com/emqtt/emqttc
dep_emq_auth_username = git https://github.com/emqtt/emq-auth-username

TEST_ERLC_OPTS += +debug_info
TEST_ERLC_OPTS += +'{parse_transform, lager_transform}'

COVER = true

include erlang.mk

app:: rebar.config

app.config::
	./deps/cuttlefish/cuttlefish -l info -e etc/ -c etc/emq_auth_ldap.conf -i priv/emq_auth_ldap.schema -d data<|MERGE_RESOLUTION|>--- conflicted
+++ resolved
@@ -9,13 +9,8 @@
 LOCAL_DEPS = eldap
 
 BUILD_DEPS = emqttd cuttlefish
-<<<<<<< HEAD
 dep_emqttd = git https://github.com/emqtt/emqttd master
-dep_cuttlefish = git https://github.com/emqtt/cuttlefish
-=======
-dep_emqttd = git https://github.com/emqtt/emqttd emq24
 dep_cuttlefish = git https://github.com/emqtt/cuttlefish v2.0.11
->>>>>>> 29c30752
 
 NO_AUTOPATCH = cuttlefish
 
