<<<<<<< HEAD
PROJECT = emqx_auth_ldap
PROJECT_DESCRIPTION = EMQ X Authentication/ACL with LDAP
PROJECT_VERSION = 3.0
=======
PROJECT = emq_auth_ldap
PROJECT_DESCRIPTION = Authentication/ACL with LDAP
PROJECT_VERSION = 2.3.10
>>>>>>> d4402e85

DEPS = ecpool clique
dep_ecpool = git https://github.com/emqtt/ecpool master
dep_clique  = git https://github.com/emqtt/clique

LOCAL_DEPS = eldap

BUILD_DEPS = emqx cuttlefish
dep_emqx = git git@github.com:emqtt/emqttd emqx30
dep_cuttlefish = git https://github.com/emqtt/cuttlefish

NO_AUTOPATCH = cuttlefish

ERLC_OPTS += +debug_info
ERLC_OPTS += +'{parse_transform, lager_transform}'

TEST_DEPS = emqttc emqx_auth_username
dep_emqttc = git https://github.com/emqtt/emqttc
dep_emqx_auth_username = git https://github.com/emqtt/emq-auth-username emqx30

TEST_ERLC_OPTS += +debug_info
TEST_ERLC_OPTS += +'{parse_transform, lager_transform}'

COVER = true

include erlang.mk

app:: rebar.config

app.config::
	./deps/cuttlefish/cuttlefish -l info -e etc/ -c etc/emqx_auth_ldap.conf -i priv/emqx_auth_ldap.schema -d data<|MERGE_RESOLUTION|>--- conflicted
+++ resolved
@@ -1,31 +1,24 @@
-<<<<<<< HEAD
 PROJECT = emqx_auth_ldap
 PROJECT_DESCRIPTION = EMQ X Authentication/ACL with LDAP
 PROJECT_VERSION = 3.0
-=======
-PROJECT = emq_auth_ldap
-PROJECT_DESCRIPTION = Authentication/ACL with LDAP
-PROJECT_VERSION = 2.3.10
->>>>>>> d4402e85
+
+LOCAL_DEPS = eldap
 
 DEPS = ecpool clique
 dep_ecpool = git https://github.com/emqtt/ecpool master
-dep_clique  = git https://github.com/emqtt/clique
-
-LOCAL_DEPS = eldap
+dep_clique  = git https://github.com/emqx/clique
 
 BUILD_DEPS = emqx cuttlefish
-dep_emqx = git git@github.com:emqtt/emqttd emqx30
-dep_cuttlefish = git https://github.com/emqtt/cuttlefish
+dep_emqx = git https://github.com/emqtt/emqttd emqx30
+dep_cuttlefish = git https://github.com/emqx/cuttlefish
 
 NO_AUTOPATCH = cuttlefish
 
 ERLC_OPTS += +debug_info
 ERLC_OPTS += +'{parse_transform, lager_transform}'
 
-TEST_DEPS = emqttc emqx_auth_username
-dep_emqttc = git https://github.com/emqtt/emqttc
-dep_emqx_auth_username = git https://github.com/emqtt/emq-auth-username emqx30
+TEST_DEPS = emqx_auth_username
+dep_emqx_auth_username = git https://github.com/emqx/emqx-auth-username emqx30
 
 TEST_ERLC_OPTS += +debug_info
 TEST_ERLC_OPTS += +'{parse_transform, lager_transform}'
