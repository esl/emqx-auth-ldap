PROJECT = emqx_auth_ldap
PROJECT_DESCRIPTION = EMQ X Authentication/ACL with LDAP
PROJECT_VERSION = 3.0

DEPS = ecpool emqx_passwd eldap2
dep_eldap2      = git-emqx https://github.com/emqx/eldap2 v0.1.0
dep_ecpool      = git-emqx https://github.com/emqx/ecpool v0.3.0
dep_emqx_passwd = git-emqx https://github.com/emqx/emqx-passwd v1.0

BUILD_DEPS = emqx cuttlefish
<<<<<<< HEAD
dep_emqx       = git-emqx https://github.com/emqx/emqx master
dep_cuttlefish = git-emqx https://github.com/emqx/cuttlefish v2.2.0
=======
dep_emqx       = git-emqx https://github.com/emqx/emqx emqx30
dep_cuttlefish = git-emqx https://github.com/emqx/cuttlefish v2.2.1
>>>>>>> 38be5c3e

NO_AUTOPATCH = cuttlefish eldap2

ERLC_OPTS += +debug_info

TEST_DEPS = emqx_auth_username
dep_emqx_auth_username = git-emqx https://github.com/emqx/emqx-auth-username master

TEST_ERLC_OPTS += +debug_info

COVER = true

$(shell [ -f erlang.mk ] || curl -s -o erlang.mk https://raw.githubusercontent.com/emqx/erlmk/master/erlang.mk)

include erlang.mk

CUTTLEFISH_SCRIPT = _build/default/lib/cuttlefish/cuttlefish

app.config: $(CUTTLEFISH_SCRIPT) etc/emqx_auth_ldap.conf
	$(verbose) $(CUTTLEFISH_SCRIPT) -l info -e etc/ -c etc/emqx_auth_ldap.conf -i priv/emqx_auth_ldap.schema -d data

$(CUTTLEFISH_SCRIPT): rebar-deps
	@if [ ! -f cuttlefish ]; then make -C _build/default/lib/cuttlefish; fi

distclean::
	@rm -rf _build cover deps logs log data
	@rm -f rebar.lock compile_commands.json cuttlefish

rebar-deps:
	rebar3 get-deps

rebar-clean:
	@rebar3 clean

rebar-compile: rebar-deps
	rebar3 compile

rebar-ct: app.config
	rebar3 ct

rebar-xref:
	@rebar3 xref

## Below are for version consistency check during erlang.mk and rebar3 dual mode support
none=
space = $(none) $(none)
comma = ,
quote = \"
curly_l = "{"
curly_r = "}"
dep-versions = [$(foreach dep,$(DEPS) $(BUILD_DEPS) $(TEST_DEPS),$(curly_l)$(dep),$(quote)$(word 3,$(dep_$(dep)))$(quote)$(curly_r)$(comma))[]]

.PHONY: dep-vsn-check
dep-vsn-check:
	$(verbose) erl -noshell -eval \
		"MkVsns = lists:sort(lists:flatten($(dep-versions))), \
		{ok, Conf} = file:consult('rebar.config'), \
		{_, Deps} = lists:keyfind(deps, 1, Conf), \
		F = fun({N, V}) when is_list(V) -> {N, V}; ({N, {git, _, {branch, V}}}) -> {N, V} end, \
		RebarVsns = lists:sort(lists:map(F, Deps)), \
		case {RebarVsns -- MkVsns, MkVsns -- RebarVsns} of \
		  {[], []} -> halt(0); \
		  {Rebar, Mk} -> erlang:error({deps_version_discrepancy, [{rebar, Rebar}, {mk, Mk}]}) \
		end."<|MERGE_RESOLUTION|>--- conflicted
+++ resolved
@@ -8,13 +8,8 @@
 dep_emqx_passwd = git-emqx https://github.com/emqx/emqx-passwd v1.0
 
 BUILD_DEPS = emqx cuttlefish
-<<<<<<< HEAD
 dep_emqx       = git-emqx https://github.com/emqx/emqx master
-dep_cuttlefish = git-emqx https://github.com/emqx/cuttlefish v2.2.0
-=======
-dep_emqx       = git-emqx https://github.com/emqx/emqx emqx30
 dep_cuttlefish = git-emqx https://github.com/emqx/cuttlefish v2.2.1
->>>>>>> 38be5c3e
 
 NO_AUTOPATCH = cuttlefish eldap2
 
