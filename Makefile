--- conflicted
+++ resolved
@@ -1,39 +1,25 @@
 PROJECT = emqx_auth_ldap
 PROJECT_DESCRIPTION = EMQ X Authentication/ACL with LDAP
-<<<<<<< HEAD
 PROJECT_VERSION = 3.0
 
 LOCAL_DEPS = eldap
-=======
-PROJECT_VERSION = 2.4.3
->>>>>>> 5616b0ef
 
-DEPS = ecpool clique
+DEPS = ecpool clique emqx_passwd
 dep_ecpool = git https://github.com/emqtt/ecpool master
 dep_clique  = git https://github.com/emqx/clique
+dep_emqx_passwd = git https://github.com/emqx/emqx-passwd
 
 BUILD_DEPS = emqx cuttlefish
-<<<<<<< HEAD
 dep_emqx = git https://github.com/emqtt/emqttd emqx30
 dep_cuttlefish = git https://github.com/emqx/cuttlefish
-=======
-dep_emqx = git git@github.com:emqx/emqx-enterprise
-dep_cuttlefish = git https://github.com/emqtt/cuttlefish
->>>>>>> 5616b0ef
 
 NO_AUTOPATCH = cuttlefish
 
 ERLC_OPTS += +debug_info
 ERLC_OPTS += +'{parse_transform, lager_transform}'
 
-<<<<<<< HEAD
 TEST_DEPS = emqx_auth_username
 dep_emqx_auth_username = git https://github.com/emqx/emqx-auth-username emqx30
-=======
-TEST_DEPS = emqttc emqx_auth_username
-dep_emqttc = git https://github.com/emqtt/emqttc
-dep_emqx_auth_username = git https://github.com/emqtt/emq-auth-username X
->>>>>>> 5616b0ef
 
 TEST_ERLC_OPTS += +debug_info
 TEST_ERLC_OPTS += +'{parse_transform, lager_transform}'
