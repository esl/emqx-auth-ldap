PROJECT = emq_auth_ldap
PROJECT_DESCRIPTION = Authentication/ACL with LDAP
PROJECT_VERSION = 2.0.1

LOCAL_DEPS = eldap

<<<<<<< HEAD
BUILD_DEPS = emqttd cuttlefish
dep_emqttd = git https://github.com/emqtt/emqttd emq20
=======
BUILD_DEPS = emqttd
dep_emqttd = git https://github.com/emqtt/emqttd master

TEST_DEPS = cuttlefish
>>>>>>> 30fcf802
dep_cuttlefish = git https://github.com/emqtt/cuttlefish

ERLC_OPTS += +'{parse_transform, lager_transform}'

COVER = true

include erlang.mk

app:: rebar.config

app.config::
	./deps/cuttlefish/cuttlefish -l info -e etc/ -c etc/emq_auth_ldap.conf -i priv/emq_auth_ldap.schema -d data<|MERGE_RESOLUTION|>--- conflicted
+++ resolved
@@ -4,15 +4,8 @@
 
 LOCAL_DEPS = eldap
 
-<<<<<<< HEAD
 BUILD_DEPS = emqttd cuttlefish
-dep_emqttd = git https://github.com/emqtt/emqttd emq20
-=======
-BUILD_DEPS = emqttd
 dep_emqttd = git https://github.com/emqtt/emqttd master
-
-TEST_DEPS = cuttlefish
->>>>>>> 30fcf802
 dep_cuttlefish = git https://github.com/emqtt/cuttlefish
 
 ERLC_OPTS += +'{parse_transform, lager_transform}'
