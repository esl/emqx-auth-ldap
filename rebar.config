{deps, [
        {ecpool, {git, "https://github.com/emqx/ecpool.git", {branch, "v0.3.0"}}},
        {emqx_passwd, {git,"https://github.com/emqx/emqx-passwd.git", {branch, "v1.0"}}},
<<<<<<< HEAD
        {emqx, {git, "https://github.com/emqx/emqx.git", {branch, "master"}}},
        {cuttlefish, {git, "https://github.com/emqx/cuttlefish.git", {branch, "v2.2.0"}}},
=======
        {emqx, {git, "https://github.com/emqx/emqx.git", {branch, "emqx30"}}},
        {cuttlefish, {git, "https://github.com/emqx/cuttlefish.git", {branch, "v2.2.1"}}},
>>>>>>> 38be5c3e
        {eldap2, {git, "https://github.com/emqx/eldap2.git", {branch, "v0.1.0"}}},
        {emqx_auth_username, {git, "https://github.com/emqx/emqx-auth-username.git", {branch, "master"}}}
]}.

{edoc_opts, [{preprocess, true}]}.
{erl_opts, [warn_unused_vars,
            warn_shadow_vars,
            warn_unused_import,
            warn_obsolete_guard,
            debug_info,
            {parse_transform}]}.

{xref_checks, [undefined_function_calls, undefined_functions,
               locals_not_used, deprecated_function_calls,
               warnings_as_errors, deprecated_functions]}.
{cover_enabled, true}.
{cover_opts, [verbose]}.
{cover_export_enabled, true}.<|MERGE_RESOLUTION|>--- conflicted
+++ resolved
@@ -1,13 +1,8 @@
 {deps, [
         {ecpool, {git, "https://github.com/emqx/ecpool.git", {branch, "v0.3.0"}}},
         {emqx_passwd, {git,"https://github.com/emqx/emqx-passwd.git", {branch, "v1.0"}}},
-<<<<<<< HEAD
         {emqx, {git, "https://github.com/emqx/emqx.git", {branch, "master"}}},
-        {cuttlefish, {git, "https://github.com/emqx/cuttlefish.git", {branch, "v2.2.0"}}},
-=======
-        {emqx, {git, "https://github.com/emqx/emqx.git", {branch, "emqx30"}}},
         {cuttlefish, {git, "https://github.com/emqx/cuttlefish.git", {branch, "v2.2.1"}}},
->>>>>>> 38be5c3e
         {eldap2, {git, "https://github.com/emqx/eldap2.git", {branch, "v0.1.0"}}},
         {emqx_auth_username, {git, "https://github.com/emqx/emqx-auth-username.git", {branch, "master"}}}
 ]}.
